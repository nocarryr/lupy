from __future__ import annotations

from .sampling import Sampler
from .processing import BlockProcessor, TruePeakProcessor
from .types import *

__all__ = ('Meter',)

class Meter:
    """

    Arguments:
        block_size: Number of input samples per call to :meth:`write`
        num_channels: Number of audio channels
        sampler_class: The class to use for the :attr:`sampler`
    """

    block_size: int
    """The number of input samples per call to :meth:`write`"""

    num_channels: int
    """Number of audio channels"""

    sampler: Sampler
    """The :class:`Sampler` instance to buffer input data"""

    true_peak_sampler: Sampler
    """Sample buffer to hold un-filtered samples for :attr:`true_peak_processor`"""

    processor: BlockProcessor
    """The :class:`BlockProcessor` to perform the calulations"""

    true_peak_processor: TruePeakProcessor
    """The :class:`TruePeakProcessor`"""

    sample_rate: int = 48000
    def __init__(
        self,
        block_size: int,
        num_channels: int,
        sampler_class: type[Sampler] = Sampler
    ) -> None:
        self.block_size = block_size
        self.num_channels = num_channels
        self.sampler = sampler_class(
            block_size=block_size,
            num_channels=num_channels,
        )
        self.true_peak_sampler = Sampler(
            block_size=block_size,
            num_channels=num_channels,
        )
        assert self.sampler.bfr_shape == self.true_peak_sampler.bfr_shape
        self.processor = BlockProcessor(
            num_channels=num_channels,
            gate_size=self.sampler.gate_size,
        )
<<<<<<< HEAD
        self.true_peak_processor = TruePeakProcessor(
            num_channels=num_channels,
        )
=======
        self._paused = False

    @property
    def paused(self) -> bool:
        """``True`` if processing is currently paused
        """
        return self._paused
>>>>>>> 33a0f3bd

    def can_write(self) -> bool:
        """Whether there is enough room on the internal buffer for at least
        one call to :meth:`write`
        """
        return self.sampler.can_write()

    def can_process(self) -> bool:
        """Whether there are enough samples in the internal buffer for at least
        one call to :meth:`process`
        """
        if self.paused:
            return False
        return self.sampler.can_read()

    def write(
        self,
        samples: FloatArray,
        process: bool = True,
        process_all: bool = True
    ) -> None:
        """Store input data into the internal buffer

        The input data must be of shape ``(num_channels, block_size)``
        """
        if self.paused:
            return
        self.sampler.write(samples)
        self.true_peak_sampler.write(samples, apply_filter=False)
        if process and self.can_process():
            self.process(process_all=process_all)

    def process(self, process_all: bool = True) -> None:
        """Process the samples for at least one :term:`gating block`

        Arguments:
            process_all: If ``True`` (the default), the :meth:`~.sampling.Sampler.read`
                method of the :attr:`sampler` will be called and the data passed to the
                :meth:`~.processing.BlockProcessor.process_block` method on the
                :attr:`processor` repeatedly until there are no
                :term:`gating block` samples available.
                Otherwise, only one call to each will be performed.

        """
        def _do_process():
            samples = self.sampler.read()
            self.processor(samples)
            tp_samples = self.true_peak_sampler.read()
            self.true_peak_processor(tp_samples)
        if process_all:
            while self.can_process():
                _do_process()
        else:
            _do_process()

    def reset(self) -> None:
        """Reset all values for :attr:`processor` and clear any buffered input
        samples
        """
        self.sampler.clear()
        self.processor.reset()

    def set_paused(self, paused: bool) -> None:
        """Pause or unpause processing

        When paused, the current state of the :attr:`processor` is preserved
        and any input provided to the :meth:`write` method will be discarded.
        """
        if paused is self.paused:
            return
        self._paused = paused
        if paused:
            self.sampler.clear()

    @property
    def integrated_lkfs(self) -> Floating:
        """The current :term:`Integrated Loudness`"""
        return self.processor.integrated_lkfs

    @property
    def lra(self) -> float:
        """The current :term:`Loudness Range`"""
        return self.processor.lra

    @property
    def block_data(self) -> MeterArray:
        """A structured array of measurement values with
        dtype :obj:`~.types.MeterDtype`
        """
        return self.processor.block_data

    @property
    def momentary_lkfs(self) -> Float1dArray:
        """:term:`Momentary Loudness` for each 100ms block, averaged over 400ms
        (not gated)
        """
        return self.processor.momentary_lkfs

    @property
    def short_term_lkfs(self) -> Float1dArray:
        """:term:`Short-Term Loudness` for each 100ms block, averaged over 3 seconds
        (not gated)
        """
        return self.processor.short_term_lkfs

    @property
    def t(self) -> Float1dArray:
        """The measurement time for each element in :attr:`short_term_lkfs`
        and :attr:`momentary_lkfs`
        """
        return self.processor.t

    @property
    def true_peak_max(self) -> Floating:
        """Maximum :term:`True Peak` value detected"""
        return self.true_peak_processor.max_peak

    @property
    def true_peak_current(self) -> Float1dArray:
        """:term:`True Peak` values per channel from the last processing period"""
        return self.true_peak_processor.current_peaks<|MERGE_RESOLUTION|>--- conflicted
+++ resolved
@@ -55,11 +55,9 @@
             num_channels=num_channels,
             gate_size=self.sampler.gate_size,
         )
-<<<<<<< HEAD
         self.true_peak_processor = TruePeakProcessor(
             num_channels=num_channels,
         )
-=======
         self._paused = False
 
     @property
@@ -67,7 +65,6 @@
         """``True`` if processing is currently paused
         """
         return self._paused
->>>>>>> 33a0f3bd
 
     def can_write(self) -> bool:
         """Whether there is enough room on the internal buffer for at least
